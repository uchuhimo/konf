/*
 * Copyright 2017-2019 the original author or authors.
 *
 * Licensed under the Apache License, Version 2.0 (the "License");
 * you may not use this file except in compliance with the License.
 * You may obtain a copy of the License at
 *
 *     http://www.apache.org/licenses/LICENSE-2.0
 *
 * Unless required by applicable law or agreed to in writing, software
 * distributed under the License is distributed on an "AS IS" BASIS,
 * WITHOUT WARRANTIES OR CONDITIONS OF ANY KIND, either express or implied.
 * See the License for the specific language governing permissions and
 * limitations under the License.
 */

package com.uchuhimo.konf.source

import com.fasterxml.jackson.core.JsonProcessingException
import com.fasterxml.jackson.databind.JavaType
import com.fasterxml.jackson.databind.JsonNode
import com.fasterxml.jackson.databind.ObjectMapper
import com.fasterxml.jackson.databind.node.ArrayNode
import com.fasterxml.jackson.databind.node.BigIntegerNode
import com.fasterxml.jackson.databind.node.BooleanNode
import com.fasterxml.jackson.databind.node.DecimalNode
import com.fasterxml.jackson.databind.node.DoubleNode
import com.fasterxml.jackson.databind.node.FloatNode
import com.fasterxml.jackson.databind.node.IntNode
import com.fasterxml.jackson.databind.node.JsonNodeFactory
import com.fasterxml.jackson.databind.node.LongNode
import com.fasterxml.jackson.databind.node.ObjectNode
import com.fasterxml.jackson.databind.node.ShortNode
import com.fasterxml.jackson.databind.node.TextNode
import com.fasterxml.jackson.databind.node.TreeTraversingParser
import com.fasterxml.jackson.databind.type.ArrayType
import com.fasterxml.jackson.databind.type.CollectionLikeType
import com.fasterxml.jackson.databind.type.MapLikeType
import com.fasterxml.jackson.databind.type.SimpleType
import com.fasterxml.jackson.databind.type.TypeFactory
import com.uchuhimo.konf.Config
import com.uchuhimo.konf.ContainerNode
import com.uchuhimo.konf.EmptyNode
import com.uchuhimo.konf.Feature
import com.uchuhimo.konf.Item
import com.uchuhimo.konf.ListNode
import com.uchuhimo.konf.MapNode
import com.uchuhimo.konf.MergedMap
import com.uchuhimo.konf.NullNode
import com.uchuhimo.konf.Path
import com.uchuhimo.konf.SizeInBytes
import com.uchuhimo.konf.TreeNode
import com.uchuhimo.konf.ValueNode
import com.uchuhimo.konf.annotation.JavaApi
import com.uchuhimo.konf.source.base.ListStringNode
import com.uchuhimo.konf.source.base.toHierarchical
import com.uchuhimo.konf.toPath
import com.uchuhimo.konf.toTree
import com.uchuhimo.konf.toValue
import org.apache.commons.text.StringSubstitutor
import org.apache.commons.text.lookup.StringLookup
import org.apache.commons.text.lookup.StringLookupFactory
import java.lang.reflect.InvocationTargetException
import java.math.BigDecimal
import java.math.BigInteger
import java.time.Duration
import java.time.Instant
import java.time.LocalDate
import java.time.LocalDateTime
import java.time.LocalTime
import java.time.OffsetDateTime
import java.time.OffsetTime
import java.time.Year
import java.time.YearMonth
import java.time.ZoneOffset
import java.time.ZonedDateTime
import java.time.format.DateTimeParseException
import java.util.ArrayDeque
import java.util.Collections
import java.util.Date
import java.util.Queue
import java.util.SortedMap
import java.util.SortedSet
import java.util.TreeMap
import java.util.TreeSet
import java.util.regex.Pattern
import kotlin.Byte
import kotlin.Char
import kotlin.Double
import kotlin.Float
import kotlin.Int
import kotlin.Long
import kotlin.Short
import kotlin.String
import kotlin.reflect.KClass
import kotlin.reflect.full.isSubclassOf
import kotlin.reflect.full.starProjectedType
import com.fasterxml.jackson.databind.node.NullNode as JacksonNullNode

/**
 * Source to provide values for config.
 *
 * When config loads values from source, config will iterate all items in it, and
 * retrieve value with path of each item from source.
 * When source contains single value, a series of `is` operations can be used to
 * judge the actual type of value, and `to` operation can be used to get the value
 * with specified type.
 * When source contains multiple value, `contains` operations can be used to check
 * whether value(s) in specified path is in this source, and `get` operations can be used
 * to retrieve the corresponding sub-source.
 */
interface Source {
    /**
     * Description of this source.
     */
    val description: String
        get() = this.info.map { (name, value) ->
            "$name: $value"
        }.joinToString(separator = ", ", prefix = "[", postfix = "]")

    /**
     * Information about this source.
     *
     * Info is in form of key-value pairs.
     */
    val info: SourceInfo

    /**
     * a tree node that represents internal structure of this source.
     */
    val tree: TreeNode

    /**
     * Feature flags in this source.
     */
    val features: Map<Feature, Boolean> get() = emptyMap()

    /**
     * Whether this source contains value(s) in specified path or not.
     *
     * @param path item path
     * @return `true` if this source contains value(s) in specified path, `false` otherwise
     */
    operator fun contains(path: Path): Boolean = path in tree

    /**
     * Returns sub-source in specified path if this source contains value(s) in specified path,
     * `null` otherwise.
     *
     * @param path item path
     * @return sub-source in specified path if this source contains value(s) in specified path,
     * `null` otherwise
     */
    fun getOrNull(path: Path): Source? {
        if (path.isEmpty()) {
            return this
        } else {
            return tree.getOrNull(path)?.let {
                Source(info = info, tree = it, features = features)
            }
        }
    }

    /**
     * Returns sub-source in specified path.
     *
     * Throws [NoSuchPathException] if there is no value in specified path.
     *
     * @param path item path
     * @return sub-source in specified path
     * @throws NoSuchPathException
     */
    operator fun get(path: Path): Source = getOrNull(path) ?: throw NoSuchPathException(this, path)

    /**
     * Whether this source contains value(s) with specified prefix or not.
     *
     * @param prefix item prefix
     * @return `true` if this source contains value(s) with specified prefix, `false` otherwise
     */
    operator fun contains(prefix: String): Boolean = contains(prefix.toPath())

    /**
     * Returns sub-source in specified path if this source contains value(s) in specified path,
     * `null` otherwise.
     *
     * @param path item path
     * @return sub-source in specified path if this source contains value(s) in specified path,
     * `null` otherwise
     */
    fun getOrNull(path: String): Source? = getOrNull(path.toPath())

    /**
     * Returns sub-source in specified path.
     *
     * Throws [NoSuchPathException] if there is no value in specified path.
     *
     * @param path item path
     * @return sub-source in specified path
     * @throws NoSuchPathException
     */
    operator fun get(path: String): Source = get(path.toPath())

    /**
     * Returns source with specified additional prefix.
     *
     * @param prefix additional prefix
     * @return source with specified additional prefix
     */
    fun withPrefix(prefix: Path): Source {
        return if (prefix.isEmpty()) {
            this
        } else {
            var prefixedTree = tree
            for (key in prefix.asReversed()) {
                prefixedTree = ContainerNode(mutableMapOf(key to prefixedTree))
            }
            Source(
                info = this@Source.info,
                tree = prefixedTree,
                features = features
            )
        }
    }

    /**
     * Returns source with specified additional prefix.
     *
     * @param prefix additional prefix
     * @return source with specified additional prefix
     */
    fun withPrefix(prefix: String): Source = withPrefix(prefix.toPath())

    /**
     * Returns a source backing by specified fallback source.
     *
     * When config fails to retrieve values from this source, it will try to retrieve them from
     * fallback source.
     *
     * @param fallback fallback source
     * @return a source backing by specified fallback source
     */
    fun withFallback(fallback: Source): Source = object : Source {
        override val info: SourceInfo = SourceInfo(
            "facade" to this@Source.description,
            "fallback" to fallback.description
        )

        override val tree: TreeNode = this@Source.tree.withFallback(fallback.tree)

        override val features: Map<Feature, Boolean>
            get() = MergedMap(
                Collections.unmodifiableMap(fallback.features),
                Collections.unmodifiableMap(this@Source.features)
            )
    }

    /**
     * Returns a source overlapped by the specified facade source.
     *
     * When config fails to retrieve values from the facade source, it will try to retrieve them
     * from this source.
     *
     * @param facade the facade source
     * @return a source overlapped by the specified facade source
     */
    operator fun plus(facade: Source): Source = facade.withFallback(this)

    /**
     * Return a source that substitutes path variables within all strings by values.
     *
     * See [StringSubstitutor](https://commons.apache.org/proper/commons-text/apidocs/org/apache/commons/text/StringSubstitutor.html)
     * for detailed substitution rules. An exception is when the string is in reference format like `${path}`,
     * the whole node will be replace by a reference to the sub-tree in the specified path.
     *
     * @param errorWhenUndefined whether throw exception when this source contains undefined path variables
     * @return a source that substitutes path variables within all strings by values
     * @throws UndefinedPathVariableException
     */
    fun substituted(errorWhenUndefined: Boolean = true): Source =
        Source(info, tree.substituted(this, errorWhenUndefined), features)

    /**
     * Returns a new source that enables the specified feature.
     *
     * @param feature the specified feature
     * @return a new source
     */
    fun enabled(feature: Feature): Source = Source(
        info,
        tree,
        MergedMap(Collections.unmodifiableMap(features), mutableMapOf(feature to true))
    )

    /**
     * Returns a new source that disables the specified feature.
     *
     * @param feature the specified feature
     * @return a new source
     */
    fun disabled(feature: Feature): Source = Source(
        info,
        tree,
        MergedMap(Collections.unmodifiableMap(features), mutableMapOf(feature to false))
    )

    /**
     * Check whether the specified feature is enabled or not.
     *
     * @param feature the specified feature
     * @return whether the specified feature is enabled or not
     */
    fun isEnabled(feature: Feature): Boolean = features[feature] ?: feature.enabledByDefault

    companion object {
        operator fun invoke(
            info: SourceInfo = SourceInfo(),
            tree: TreeNode = ContainerNode.empty(),
            features: Map<Feature, Boolean> = emptyMap()
        ): Source {
            return BaseSource(info, tree, features)
        }

        /**
         * Returns default providers.
         *
         * It is a fluent API for default providers.
         */
        val from = DefaultProviders

        /**
         * Returns default providers.
         *
         * It is a fluent API for default providers.
         *
         * @return default providers.
         */
        @JavaApi
        @JvmStatic
        fun from() = from
    }
}

/**
 * Returns a value casted from source.
 *
 * @return a value casted from source
 */
inline fun <reified T> Source.toValue(): T {
    return Config().withSource(this).toValue()
}

private val singleVariablePattern = Pattern.compile("^\\$\\{(.+)}$")

private fun TreeNode.substituted(
    source: Source,
    errorWhenUndefined: Boolean,
    lookup: TreeLookup = TreeLookup(this, source, errorWhenUndefined)
): TreeNode {
    when (this) {
        is NullNode -> return this
        is ValueNode -> {
            if (this is SubstitutableNode && value is String) {
                val text = (if (substituted) originalValue else value) as String
                val matcher = singleVariablePattern.matcher(text.trim())
                if (matcher.find()) {
                    val matchedValue = matcher.group(1)
                    try {
                        val resolvedValue = lookup.replace(matchedValue)
                        val node = lookup.root.getOrNull(resolvedValue)
                        if (node != null) {
                            return node.substituted(source, true, lookup)
                        }
                    } catch (_: Exception) {
                    }
                }
                try {
                    return substitute(lookup.replace(text))
                } catch (_: IllegalArgumentException) {
                    throw UndefinedPathVariableException(source, text)
                }
            } else {
                return this
            }
        }
        is ListNode -> {
            return withList(list.map { it.substituted(source, errorWhenUndefined, lookup) })
        }
        is MapNode -> {
            return withMap(
                children.mapValues { (_, child) ->
                    child.substituted(source, errorWhenUndefined, lookup)
                }
            )
        }
        else -> throw UnsupportedNodeTypeException(source, this)
    }
}

class TreeLookup(val root: TreeNode, val source: Source, errorWhenUndefined: Boolean) : StringLookup {
    val substitutor: StringSubstitutor = StringSubstitutor(
        StringLookupFactory.INSTANCE.interpolatorStringLookup(this)
    ).apply {
        isEnableSubstitutionInVariables = true
        isEnableUndefinedVariableException = errorWhenUndefined
    }

    override fun lookup(key: String): String? {
        val node = root.getOrNull(key)
        if (node != null && node is ValueNode) {
            val value = node.asValueOf(source, String::class.java) as String
            return substitutor.replace(value)
        } else {
            return null
        }
    }

    fun replace(text: String): String {
        return substitutor.replace(text)
    }
}

open class BaseSource(
    override val info: SourceInfo = SourceInfo(),
    override val tree: TreeNode = ContainerNode.empty(),
    override val features: Map<Feature, Boolean> = emptyMap()
) : Source

/**
 * Information of source for debugging.
 */
class SourceInfo(
    private val info: MutableMap<String, String> = mutableMapOf()
) : MutableMap<String, String> by info {
    constructor(vararg pairs: Pair<String, String>) : this(mutableMapOf(*pairs))

    fun with(vararg pairs: Pair<String, String>): SourceInfo {
        return SourceInfo(MergedMap(fallback = this, facade = mutableMapOf(*pairs)))
    }

    fun with(sourceInfo: SourceInfo): SourceInfo {
        return SourceInfo(MergedMap(fallback = this, facade = sourceInfo.toMutableMap()))
    }
}

inline fun <reified T> Source.asValue(): T {
    return tree.asValueOf(this, T::class.java) as T
}

fun TreeNode.asValueOf(source: Source, type: Class<*>): Any {
    return castOrNull(source, type)
        ?: throw WrongTypeException(
            if (this is ValueNode) "${this.value} in ${source.description}"
            else "$this in ${source.description}",
            if (this is ValueNode) this.value::class.java.simpleName else "Unknown",
            type.simpleName
        )
}

internal fun Any?.toCompatibleValue(mapper: ObjectMapper): Any {
    return when (this) {
        is OffsetTime,
        is OffsetDateTime,
        is ZonedDateTime,
        is LocalDate,
        is LocalDateTime,
        is LocalTime,
        is Year,
        is YearMonth,
        is Instant,
        is Duration -> this.toString()
        is Date -> this.toInstant().toString()
        is SizeInBytes -> this.bytes.toString()
        is Enum<*> -> this.name
        is ByteArray -> this.toList()
        is CharArray -> this.toList().map { it.toString() }
        is BooleanArray -> this.toList()
        is IntArray -> this.toList()
        is ShortArray -> this.toList()
        is LongArray -> this.toList()
        is DoubleArray -> this.toList()
        is FloatArray -> this.toList()
        is List<*> -> this.map { it!!.toCompatibleValue(mapper) }
        is Set<*> -> this.map { it!!.toCompatibleValue(mapper) }
        is Array<*> -> this.map { it!!.toCompatibleValue(mapper) }
        is Map<*, *> -> this.mapValues { (_, value) -> value!!.toCompatibleValue(mapper) }
        is Char -> this.toString()
        is String,
        is Boolean,
        is Int,
        is Short,
        is Byte,
        is Long,
        is BigInteger,
        is Double,
        is Float,
        is BigDecimal -> this
        else -> {
            if (this == null) {
                "null"
            } else {
                val result = mapper.convertValue(this, Map::class.java).mapValues { (_, value) ->
                    value.toCompatibleValue(mapper)
                }
                result
            }
        }
    }
}

internal fun Config.loadItem(item: Item<*>, path: Path, source: Source): Boolean {
    try {
        val uniformPath = if (
            source.isEnabled(Feature.LOAD_KEYS_CASE_INSENSITIVELY) ||
            this.isEnabled(Feature.LOAD_KEYS_CASE_INSENSITIVELY)
        ) {
            path.map { it.toLowerCase() }
        } else {
            path
        }
        val itemNode = source.tree.getOrNull(uniformPath)
        if (itemNode != null && !itemNode.isPlaceHolderNode()) {
            if (item.nullable &&
                (
                    (itemNode is NullNode) ||
                        (itemNode is ValueNode && itemNode.value == "null")
                    )
            ) {
                rawSet(item, null)
            } else {
                rawSet(item, itemNode.toValue(source, item.type, mapper))
            }
            return true
        } else {
            return false
        }
    } catch (cause: SourceException) {
        throw LoadException(path, cause)
    }
}

internal fun load(config: Config, source: Source): Source {
    val substitutedSource = if (!config.isEnabled(Feature.SUBSTITUTE_SOURCE_BEFORE_LOADED) ||
        !source.isEnabled(Feature.SUBSTITUTE_SOURCE_BEFORE_LOADED)
    ) {
        source
    } else {
        source.substituted()
    }
    config.lock {
        for (item in config) {
            config.loadItem(item, config.pathOf(item), substitutedSource)
        }
        if (substitutedSource.isEnabled(Feature.FAIL_ON_UNKNOWN_PATH) ||
            config.isEnabled(Feature.FAIL_ON_UNKNOWN_PATH)
        ) {
            val treeFromSource = substitutedSource.tree
            val treeFromConfig = config.toTree()
            val diffTree = treeFromSource - treeFromConfig
            if (diffTree != EmptyNode) {
                val unknownPaths = diffTree.paths
                throw UnknownPathsException(substitutedSource, unknownPaths)
            }
        }
    }
    return substitutedSource
}

private inline fun <reified T> TreeNode.cast(source: Source): T {
    if (this !is ValueNode) {
        throw WrongTypeException("$this in ${source.description}", this::class.java.simpleName, T::class.java.simpleName)
    }
    if (T::class.java.isInstance(value)) {
        return value as T
    } else {
        throw WrongTypeException("$value in ${source.description}", value::class.java.simpleName, T::class.java.simpleName)
    }
}

internal fun stringToBoolean(value: String): Boolean {
    return when {
        value.toLowerCase() == "true" -> true
        value.toLowerCase() == "false" -> false
        else -> throw ParseException("$value cannot be parsed to a boolean")
    }
}

internal fun shortToByte(value: Short): Byte {
    if (value < Byte.MIN_VALUE || value > Byte.MAX_VALUE) {
        throw ParseException("$value cannot be parsed to a byte")
    }
    return value.toByte()
}

internal fun intToShort(value: Int): Short {
    if (value < Short.MIN_VALUE || value > Short.MAX_VALUE) {
        throw ParseException("$value cannot be parsed to a short")
    }
    return value.toShort()
}

internal fun longToInt(value: Long): Int {
    if (value < Int.MIN_VALUE || value > Int.MAX_VALUE) {
        throw ParseException("$value cannot be parsed to an int")
    }
    return value.toInt()
}

internal fun stringToChar(value: String): Char {
    if (value.length != 1) {
        throw ParseException("$value cannot be parsed to a char")
    }
    return value[0]
}

private inline fun <T> String.tryParse(block: (String) -> T): T {
    try {
        return block(this)
    } catch (cause: DateTimeParseException) {
        throw ParseException("fail to parse \"$this\" as data time", cause)
    }
}

internal fun stringToDate(value: String): Date {
    return try {
        Date.from(value.tryParse { Instant.parse(it) })
    } catch (e: ParseException) {
        try {
            Date.from(
                value.tryParse {
                    LocalDateTime.parse(it)
                }.toInstant(ZoneOffset.UTC)
            )
        } catch (e: ParseException) {
            Date.from(
                value.tryParse {
                    LocalDate.parse(it)
                }.atStartOfDay().toInstant(ZoneOffset.UTC)
            )
        }
    }
}

private fun <In, Out> ((In) -> Out).asPromote(): PromoteFunc<*> {
    return { value, _ ->
        @Suppress("UNCHECKED_CAST")
        this(value as In)
    }
}

private inline fun <reified T> tryParseAsPromote(noinline block: (String) -> T): PromoteFunc<*> {
    return { value, _ ->
        try {
            block(value as String)
        } catch (cause: Exception) {
            if (cause is DateTimeParseException || cause is NumberFormatException) {
                throw ParseException("fail to parse \"$value\" as ${T::class.simpleName}", cause)
            } else {
                throw cause
            }
        }
    }
}

typealias PromoteFunc<Out> = (Any, Source) -> Out

private val promoteMap: MutableMap<KClass<*>, List<Pair<KClass<*>, PromoteFunc<*>>>> = mutableMapOf(
    String::class to listOf(
        Boolean::class to ::stringToBoolean.asPromote(),
        Char::class to ::stringToChar.asPromote(),

        Byte::class to tryParseAsPromote { value: String -> value.toByte() },
        Short::class to tryParseAsPromote { value: String -> value.toShort() },
        Int::class to tryParseAsPromote { value: String -> value.toInt() },
        Long::class to tryParseAsPromote { value: String -> value.toLong() },
        Float::class to tryParseAsPromote { value: String -> value.toFloat() },
        Double::class to tryParseAsPromote { value: String -> value.toDouble() },
        BigInteger::class to tryParseAsPromote { value: String -> value.toBigInteger() },
        BigDecimal::class to tryParseAsPromote { value: String -> value.toBigDecimal() },

        OffsetTime::class to tryParseAsPromote { OffsetTime.parse(it) },
        OffsetDateTime::class to tryParseAsPromote { OffsetDateTime.parse(it) },
        ZonedDateTime::class to tryParseAsPromote { ZonedDateTime.parse(it) },
        LocalDate::class to tryParseAsPromote { LocalDate.parse(it) },
        LocalTime::class to tryParseAsPromote { LocalTime.parse(it) },
        LocalDateTime::class to tryParseAsPromote { LocalDateTime.parse(it) },
        Year::class to tryParseAsPromote { Year.parse(it) },
        YearMonth::class to tryParseAsPromote { YearMonth.parse(it) },
        Instant::class to tryParseAsPromote { Instant.parse(it) },

        Date::class to ::stringToDate.asPromote(),
        Duration::class to String::toDuration.asPromote(),

        SizeInBytes::class to { value: String -> SizeInBytes.parse(value) }.asPromote()
    ),
    Char::class to listOf(
        String::class to { value: Char -> "$value" }.asPromote()
    ),
    Byte::class to listOf(
        Short::class to Byte::toShort.asPromote(),
        Int::class to Byte::toInt.asPromote(),
        Long::class to Byte::toLong.asPromote(),
        Float::class to Byte::toFloat.asPromote(),
        Double::class to Byte::toDouble.asPromote()
    ),
    Short::class to listOf(
        Byte::class to ::shortToByte.asPromote(),
        Int::class to Short::toInt.asPromote(),
        Long::class to Short::toLong.asPromote(),
        Float::class to Short::toFloat.asPromote(),
        Double::class to Short::toDouble.asPromote()
    ),
    Int::class to listOf(
        Short::class to ::intToShort.asPromote(),
        Long::class to Int::toLong.asPromote(),
        Float::class to Int::toFloat.asPromote(),
        Double::class to Int::toDouble.asPromote()
    ),
    Long::class to listOf(
        Int::class to ::longToInt.asPromote(),
        Float::class to Long::toFloat.asPromote(),
        Double::class to Long::toDouble.asPromote(),
        BigInteger::class to { value: Long -> BigInteger.valueOf(value) }.asPromote()
    ),
    Float::class to listOf(
        Double::class to Float::toDouble.asPromote()
    ),
    Double::class to listOf(
        Float::class to Double::toFloat.asPromote(),
        BigDecimal::class to { value: Double -> BigDecimal.valueOf(value) }.asPromote()
    )
)

private val promoteMatchers: MutableList<Pair<(KClass<*>) -> Boolean, List<Pair<KClass<*>, PromoteFunc<*>>>>> = mutableListOf(
    { type: KClass<*> -> type.starProjectedType == Array<Int>::class.starProjectedType } to listOf(
        List::class to { value: Array<*> -> value.asList() }.asPromote(),
        Set::class to { value: Array<*> -> value.asList().toSet() }.asPromote()
    ),
    { type: KClass<*> -> type.isSubclassOf(Set::class) } to listOf(
        List::class to { value: Set<*> -> value.toList() }.asPromote()
    )
)

private fun walkPromoteMap(
    valueType: KClass<*>,
    targetType: KClass<*>,
    tasks: Queue<() -> PromoteFunc<*>?>,
    visitedTypes: MutableSet<KClass<*>>,
    previousPromoteFunc: PromoteFunc<*>? = null
): PromoteFunc<*>? {
    if (valueType in visitedTypes) {
        return null
    }
    visitedTypes.add(valueType)
    var promotedTypes = promoteMap[valueType]
    if (promotedTypes == null) {
        for ((matcher, types) in promoteMatchers) {
            if (matcher(valueType)) {
                promotedTypes = types
                break
            }
        }
    }
    if (promotedTypes == null) {
        return null
    }
    for ((promotedType, promoteFunc) in promotedTypes) {
        val currentPromoteFunc: PromoteFunc<*> = if (previousPromoteFunc != null) {
            { value, source -> promoteFunc(previousPromoteFunc(value, source)!!, source) }
        } else {
            promoteFunc
        }
        if (promotedType == targetType) {
            return currentPromoteFunc
        } else {
            tasks.offer {
                walkPromoteMap(promotedType, targetType, tasks, visitedTypes, currentPromoteFunc)
            }
        }
    }
    return null
}

private fun getPromoteFunc(valueType: KClass<*>, targetType: KClass<*>): PromoteFunc<*>? {
    val tasks = ArrayDeque<() -> PromoteFunc<*>?>()
    tasks.offer {
        walkPromoteMap(valueType, targetType, tasks, mutableSetOf())
    }
    while (tasks.isNotEmpty()) {
        val func = tasks.poll()()
        if (func != null) {
            return func
        }
    }
    return null
}

private fun <T : Any> TreeNode.castOrNull(source: Source, clazz: Class<T>): T? {
    if (this is ValueNode) {
        if (clazz.kotlin.javaObjectType.isInstance(value)) {
            @Suppress("UNCHECKED_CAST")
            return value as T
        } else {
            val promoteFunc = getPromoteFunc(value::class, clazz.kotlin)
            if (promoteFunc != null) {
                @Suppress("UNCHECKED_CAST")
                return promoteFunc(value, source) as T
            } else {
                return null
            }
        }
    } else {
        return null
    }
}

private val promotedFromStringTypes = promoteMap.getValue(String::class).map { it.first }
private val promotedFromStringMap = promoteMap.getValue(String::class).toMap()

private fun TreeNode.toValue(source: Source, type: JavaType, mapper: ObjectMapper): Any {
    if (this is ValueNode &&
        type == TypeFactory.defaultInstance().constructType(value::class.java)
    ) {
        return value
    }
    when (type) {
        is SimpleType -> {
            val clazz = type.rawClass
            if (type.isEnumType) {
                val valueOfMethod = clazz.getMethod("valueOf", String::class.java)
                val name: String = cast(source)
                try {
                    return valueOfMethod.invoke(null, name)
                } catch (cause: InvocationTargetException) {
                    throw ParseException(
                        "enum type $clazz has no constant with name $name",
                        cause
                    )
                }
            } else {
                val value = castOrNull(source, clazz)
                if (value != null) {
                    return value
                } else {
                    try {
                        return mapper.readValue<Any>(
                            TreeTraversingParser(withoutPlaceHolder().toJsonNode(source), mapper),
                            type
                        )
                    } catch (cause: JsonProcessingException) {
                        throw ObjectMappingException("${this.toHierarchical()} in ${source.description}", clazz, cause)
                    }
                }
            }
        }
        is ArrayType -> {
            val clazz = type.contentType.rawClass
            val list = toListValue(source, type.contentType, mapper)
            if (!clazz.isPrimitive) {
                val array = java.lang.reflect.Array.newInstance(clazz, list.size) as Array<*>
                @Suppress("PLATFORM_CLASS_MAPPED_TO_KOTLIN")
                return (list as java.util.Collection<*>).toArray(array)
            } else {
                @Suppress("UNCHECKED_CAST")
                return when (clazz) {
                    Boolean::class.java -> (list as List<Boolean>).toBooleanArray()
                    Int::class.java -> (list as List<Int>).toIntArray()
                    Short::class.java -> (list as List<Short>).toShortArray()
                    Byte::class.java -> (list as List<Byte>).toByteArray()
                    Long::class.java -> (list as List<Long>).toLongArray()
                    Double::class.java -> (list as List<Double>).toDoubleArray()
                    Float::class.java -> (list as List<Float>).toFloatArray()
                    Char::class.java -> (list as List<Char>).toCharArray()
                    else -> throw UnsupportedTypeException(source, clazz)
                }
            }
        }
        is CollectionLikeType -> {
            if (type.isTrueCollectionType) {
                @Suppress("UNCHECKED_CAST")
                return (implOf(type.rawClass).getDeclaredConstructor().newInstance() as MutableCollection<Any>).apply {
                    addAll(toListValue(source, type.contentType, mapper) as List<Any>)
                }
            } else {
                throw UnsupportedTypeException(source, type.rawClass)
            }
        }
        is MapLikeType -> {
            if (type.isTrueMapType) {
                if (type.keyType.rawClass == String::class.java) {
                    @Suppress("UNCHECKED_CAST")
                    return (implOf(type.rawClass).getDeclaredConstructor().newInstance() as MutableMap<String, Any>).apply {
                        putAll(
                            this@toValue.toMap(source).mapValues { (_, value) ->
                                value.toValue(source, type.contentType, mapper)
                            }
                        )
                    }
                } else if (type.keyType.rawClass.kotlin in promotedFromStringTypes) {
                    val promoteFunc = promotedFromStringMap.getValue(type.keyType.rawClass.kotlin)
                    @Suppress("UNCHECKED_CAST")
                    return (implOf(type.rawClass).getDeclaredConstructor().newInstance() as MutableMap<Any, Any>).apply {
                        putAll(this@toValue.toMap(source).map { (key, value) ->
                            promoteFunc(key, source)!! to value.toValue(source, type.contentType, mapper)
                        })
                    }
                } else {
                    throw UnsupportedMapKeyException(type.keyType.rawClass)
                }
            } else {
                throw UnsupportedTypeException(source, type.rawClass)
            }
        }
        else -> throw UnsupportedTypeException(source, type.rawClass)
    }
}

private fun TreeNode.toListValue(source: Source, type: JavaType, mapper: ObjectMapper): List<*> {
    return when (this) {
        is ListNode -> list.map { it.toValue(source, type, mapper) }
        else -> throw WrongTypeException("$this in ${source.description}", this::class.java.simpleName, List::class.java.simpleName)
    }
}

private fun TreeNode.toMap(source: Source): Map<String, TreeNode> {
    return when (this) {
        is MapNode -> children
        else -> throw WrongTypeException("$this in ${source.description}", this::class.java.simpleName, Map::class.java.simpleName)
    }
}

private fun TreeNode.toJsonNode(source: Source): JsonNode {
    return when (this) {
        is NullNode -> JacksonNullNode.instance
        is ListStringNode ->
            ArrayNode(
                JsonNodeFactory.instance,
                list.map {
                    it.toJsonNode(source)
                }
            )
        is ValueNode -> {
            when (value) {
                is Boolean -> BooleanNode.valueOf(value as Boolean)
                is Long -> LongNode.valueOf(value as Long)
                is Int -> IntNode.valueOf(value as Int)
                is Short -> ShortNode.valueOf(value as Short)
                is Byte -> ShortNode.valueOf((value as Byte).toShort())
                is BigInteger -> BigIntegerNode.valueOf(value as BigInteger)
                is Double -> DoubleNode.valueOf(value as Double)
                is Float -> FloatNode.valueOf(value as Float)
                is Char -> TextNode.valueOf(value.toString())
                is BigDecimal -> DecimalNode.valueOf(value as BigDecimal)
                is String -> TextNode.valueOf(value as String)
                is OffsetTime -> TextNode.valueOf(value.toString())
                is OffsetDateTime -> TextNode.valueOf(value.toString())
                is ZonedDateTime -> TextNode.valueOf(value.toString())
                is LocalDate -> TextNode.valueOf(value.toString())
                is LocalTime -> TextNode.valueOf(value.toString())
                is LocalDateTime -> TextNode.valueOf(value.toString())
                is Date -> TextNode.valueOf((value as Date).toInstant().toString())
                is Year -> TextNode.valueOf(value.toString())
                is YearMonth -> TextNode.valueOf(value.toString())
                is Instant -> TextNode.valueOf(value.toString())
                is Duration -> TextNode.valueOf(value.toString())
                is SizeInBytes -> LongNode.valueOf((value as SizeInBytes).bytes)
                else -> throw ParseException("fail to cast source ${source.description} to JSON node")
            }
        }
        is ListNode ->
            ArrayNode(
                JsonNodeFactory.instance,
                list.map {
                    it.toJsonNode(source)
                }
            )
        is MapNode -> ObjectNode(
            JsonNodeFactory.instance,
            children.mapValues { (_, value) ->
                value.toJsonNode(source)
            }
        )
        else -> throw ParseException("fail to cast source ${source.description} to JSON node")
    }
}

private fun implOf(clazz: Class<*>): Class<*> =
    when (clazz) {
        List::class.java -> ArrayList::class.java
        Set::class.java -> HashSet::class.java
        SortedSet::class.java -> TreeSet::class.java
        Map::class.java -> HashMap::class.java
        SortedMap::class.java -> TreeMap::class.java
        else -> clazz
    }

fun Any.asTree(): TreeNode =
    when (this) {
        is TreeNode -> this
        is Source -> this.tree
        is List<*> ->
            @Suppress("UNCHECKED_CAST")
            (ListSourceNode((this as List<Any>).map { it.asTree() }))
        is Map<*, *> -> {
<<<<<<< HEAD
            if (this.size != 0 && this.keys.toList()[0] !is String && this.keys.toList()[0] !is Int) {
                ValueSourceNode(this)
            } else {
                @Suppress("UNCHECKED_CAST")
                (
                    ContainerNode(
                        (this as Map<Any, Any>).map { (key, value) ->
                            key.toString() to value.asTree()
                        }.toMap().toMutableMap()
                    )
                    )
=======
            when {
                this.size == 0 -> ContainerNode(mutableMapOf())
                this.iterator().next().key is String -> {
                    @Suppress("UNCHECKED_CAST")
                    (ContainerNode((this as Map<String, Any>).mapValues { (_, value) ->
                        value.asTree()
                    }.toMutableMap()))
                }
                this.iterator().next().key!!::class in listOf(
                    Char::class,
                    Byte::class,
                    Short::class,
                    Int::class,
                    Long::class,
                    BigInteger::class
                ) -> {
                    @Suppress("UNCHECKED_CAST")
                    (ContainerNode((this as Map<Any, Any>).map { (key, value) ->
                        key.toString() to value.asTree()
                    }.toMap().toMutableMap()))
                }
                else -> ValueSourceNode(this)
>>>>>>> 53d71bdb
            }
        }
        else -> ValueSourceNode(this)
    }

fun Any.asSource(type: String = "", info: SourceInfo = SourceInfo()): Source =
    when (this) {
        is Source -> this
        is TreeNode -> Source(info.with("type" to type), this)
        else -> Source(info.with("type" to type), asTree())
    }<|MERGE_RESOLUTION|>--- conflicted
+++ resolved
@@ -900,9 +900,11 @@
                     val promoteFunc = promotedFromStringMap.getValue(type.keyType.rawClass.kotlin)
                     @Suppress("UNCHECKED_CAST")
                     return (implOf(type.rawClass).getDeclaredConstructor().newInstance() as MutableMap<Any, Any>).apply {
-                        putAll(this@toValue.toMap(source).map { (key, value) ->
-                            promoteFunc(key, source)!! to value.toValue(source, type.contentType, mapper)
-                        })
+                        putAll(
+                            this@toValue.toMap(source).map { (key, value) ->
+                                promoteFunc(key, source)!! to value.toValue(source, type.contentType, mapper)
+                            }
+                        )
                     }
                 } else {
                     throw UnsupportedMapKeyException(type.keyType.rawClass)
@@ -1002,26 +1004,17 @@
             @Suppress("UNCHECKED_CAST")
             (ListSourceNode((this as List<Any>).map { it.asTree() }))
         is Map<*, *> -> {
-<<<<<<< HEAD
-            if (this.size != 0 && this.keys.toList()[0] !is String && this.keys.toList()[0] !is Int) {
-                ValueSourceNode(this)
-            } else {
-                @Suppress("UNCHECKED_CAST")
-                (
-                    ContainerNode(
-                        (this as Map<Any, Any>).map { (key, value) ->
-                            key.toString() to value.asTree()
-                        }.toMap().toMutableMap()
-                    )
-                    )
-=======
             when {
                 this.size == 0 -> ContainerNode(mutableMapOf())
                 this.iterator().next().key is String -> {
                     @Suppress("UNCHECKED_CAST")
-                    (ContainerNode((this as Map<String, Any>).mapValues { (_, value) ->
-                        value.asTree()
-                    }.toMutableMap()))
+                    (
+                        ContainerNode(
+                            (this as Map<String, Any>).mapValues { (_, value) ->
+                                value.asTree()
+                            }.toMutableMap()
+                        )
+                        )
                 }
                 this.iterator().next().key!!::class in listOf(
                     Char::class,
@@ -1032,12 +1025,15 @@
                     BigInteger::class
                 ) -> {
                     @Suppress("UNCHECKED_CAST")
-                    (ContainerNode((this as Map<Any, Any>).map { (key, value) ->
-                        key.toString() to value.asTree()
-                    }.toMap().toMutableMap()))
+                    (
+                        ContainerNode(
+                            (this as Map<Any, Any>).map { (key, value) ->
+                                key.toString() to value.asTree()
+                            }.toMap().toMutableMap()
+                        )
+                        )
                 }
                 else -> ValueSourceNode(this)
->>>>>>> 53d71bdb
             }
         }
         else -> ValueSourceNode(this)
