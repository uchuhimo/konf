--- conflicted
+++ resolved
@@ -100,6 +100,10 @@
                     "a" to 1,
                     "c" to 3
                 ),
+                "intMap" to mapOf(
+                    1 to "a",
+                    3 to "c"
+                ),
                 "sortedMap" to mapOf(
                     "c" to 3,
                     "a" to 1
@@ -146,66 +150,6 @@
                     "nested" to listOf(listOf(listOf(mapOf("a" to 1))))
                 )
             )
-<<<<<<< HEAD
-=======
-        ),
-
-        "list" to listOf(1, 2, 3),
-        "mutableList" to listOf(1, 2, 3),
-        "listOfList" to listOf(listOf(1, 2), listOf(3, 4)),
-
-        "map" to mapOf(
-            "a" to 1,
-            "c" to 3),
-        "intMap" to mapOf(
-            1 to "a",
-            3 to "c"),
-        "sortedMap" to mapOf(
-            "c" to 3,
-            "a" to 1
-        ),
-        "listOfMap" to listOf(
-            mapOf("a" to 1, "b" to 2),
-            mapOf("a" to 3, "b" to 4)
-        ),
-
-        "nested" to listOf(listOf(listOf(mapOf("a" to 1)))),
-
-        "pair" to mapOf("first" to 1, "second" to 2),
-
-        "clazz" to mapOf(
-            "boolean" to false,
-
-            "int" to 1,
-            "short" to 2.toShort(),
-            "byte" to 3.toByte(),
-            "bigInteger" to BigInteger.valueOf(4),
-            "long" to 4L,
-
-            "char" to 'a',
-
-            "string" to "string",
-            "offsetTime" to OffsetTime.parse("10:15:30+01:00"),
-            "offsetDateTime" to OffsetDateTime.parse("2007-12-03T10:15:30+01:00"),
-            "zonedDateTime" to ZonedDateTime.parse("2007-12-03T10:15:30+01:00[Europe/Paris]"),
-            "localDate" to LocalDate.parse("2007-12-03"),
-            "localTime" to LocalTime.parse("10:15:30"),
-            "localDateTime" to LocalDateTime.parse("2007-12-03T10:15:30"),
-            "date" to Date.from(Instant.parse("2007-12-03T10:15:30Z")),
-            "year" to Year.parse("2007"),
-            "yearMonth" to YearMonth.parse("2007-12"),
-            "instant" to Instant.parse("2007-12-03T10:15:30.00Z"),
-            "duration" to "P2DT3H4M".toDuration(),
-            "simpleDuration" to "200millis".toDuration(),
-            "size" to "10k".toSizeInBytes(),
-
-            "enum" to "LABEL2",
-
-            "booleanArray" to listOf(true, false),
-
-            "nested" to listOf(listOf(listOf(mapOf("a" to 1))))
-        )
->>>>>>> 53d71bdb
     )
 )
 
@@ -261,6 +205,10 @@
                     "b" to 2,
                     "c" to 3
                 ),
+                "intMap" to mapOf(
+                    2 to "b",
+                    3 to "c"
+                ),
                 "sortedMap" to mapOf(
                     "b" to 2,
                     "a" to 1
@@ -294,52 +242,5 @@
                     "nested" to listOf(listOf(listOf(mapOf("a" to 1))))
                 )
             )
-<<<<<<< HEAD
-=======
-        ),
-
-        "listOfList" to listOf(listOf(1, 2)),
-        "set" to listOf(1, 2, 1),
-        "sortedSet" to listOf(2, 1, 1, 3),
-
-        "map" to mapOf(
-            "b" to 2,
-            "c" to 3),
-        "intMap" to mapOf(
-            2 to "b",
-            3 to "c"),
-        "sortedMap" to mapOf(
-            "b" to 2,
-            "a" to 1
-        ),
-        "listOfMap" to listOf(
-            mapOf("a" to 1, "b" to 2),
-            mapOf("a" to 3, "b" to 4)
-        ),
-
-        "nested" to listOf(listOf(listOf(mapOf("a" to 1)))),
-
-        "pair" to mapOf("first" to 1, "second" to 2),
-
-        "clazz" to mapOf(
-            "empty" to "null",
-            "literalEmpty" to "null",
-            "present" to 1,
-
-            "boolean" to true,
-
-            "double" to 1.5,
-            "float" to -1.5f,
-            "bigDecimal" to BigDecimal.valueOf(1.5),
-
-            "char" to 'c',
-
-            "enum" to "LABEL1",
-
-            "booleanArray" to listOf(true, false),
-
-            "nested" to listOf(listOf(listOf(mapOf("a" to 1))))
-        )
->>>>>>> 53d71bdb
     )
 )